//! C# parser implementation using tree-sitter
//!
//! This module provides comprehensive C# language parsing with support for:
//! - Symbol extraction (classes, interfaces, structs, enums, methods, properties, fields, events)
//! - Method call detection with proper caller context tracking
//! - Interface implementation tracking
//! - Using directive (import) tracking
//! - Visibility modifier handling (public, private, internal, protected)
//! - Signature extraction for methods and types
//! - Namespace/module path tracking
//!
//! **Tree-sitter ABI Version**: ABI-14 (tree-sitter-c-sharp 0.23.1)
//! **Total supported node types**: 503
//!
//! # Architecture
//!
//! The parser maintains scope context while traversing the AST to correctly
//! identify which method/class is making each call. This is critical for
//! relationship resolution.
//!
//! # Limitations
//!
//! - Type usage tracking (find_uses) is not yet implemented
//! - Define relationships (containment) are not yet implemented
//! - External framework references (e.g., System.Console) require special handling

use crate::parsing::Import;
use crate::parsing::parser::check_recursion_depth;
use crate::parsing::{
    HandledNode, LanguageParser, MethodCall, NodeTracker, NodeTrackingState, ParserContext,
    ScopeType,
};
use crate::types::SymbolCounter;
use crate::{FileId, Range, Symbol, SymbolKind, Visibility};
use std::any::Any;
use std::collections::HashSet;
use tree_sitter::{Language, Node, Parser};

/// C# language parser using tree-sitter
///
/// This parser traverses C# Abstract Syntax Trees (AST) to extract symbols,
/// relationships, and other code intelligence data.
///
/// # Fields
///
/// - `parser`: The underlying tree-sitter parser configured for C#
/// - `context`: Tracks current scope (class, method) during traversal for proper caller identification
/// - `node_tracker`: Prevents duplicate processing of tree-sitter nodes
///
/// # Example Usage
///
/// ```no_run
/// use codanna::parsing::csharp::parser::CSharpParser;
/// use codanna::parsing::LanguageParser;
///
/// let mut parser = CSharpParser::new().expect("Failed to create parser");
/// let code = "class Foo { void Bar() { } }";
/// // Parse and extract symbols...
/// ```
pub struct CSharpParser {
    parser: Parser,
    context: ParserContext,
    node_tracker: NodeTrackingState,
}

impl CSharpParser {
    /// Helper to create a symbol with all optional fields
    fn create_symbol(
        &self,
        id: crate::types::SymbolId,
        name: String,
        kind: SymbolKind,
        file_id: FileId,
        range: Range,
        signature: Option<String>,
        doc_comment: Option<String>,
        module_path: &str,
        visibility: Visibility,
    ) -> Symbol {
        let mut symbol = Symbol::new(id, name, kind, file_id, range);

        if let Some(sig) = signature {
            symbol = symbol.with_signature(sig);
        }
        if let Some(doc) = doc_comment {
            symbol = symbol.with_doc(doc);
        }
        if !module_path.is_empty() {
            symbol = symbol.with_module_path(module_path);
        }
        symbol = symbol.with_visibility(visibility);

        // Set scope context based on parser's current scope
        symbol.scope_context = Some(self.context.current_scope_context());

        symbol
    }

    /// Parse C# source code and extract all symbols
    pub fn parse(
        &mut self,
        code: &str,
        file_id: FileId,
        symbol_counter: &mut SymbolCounter,
    ) -> Vec<Symbol> {
        // Reset context for each file
        self.context = ParserContext::new();
        let mut symbols = Vec::new();

        match self.parser.parse(code, None) {
            Some(tree) => {
                let root_node = tree.root_node();
                self.extract_symbols_from_node(
                    root_node,
                    code,
                    file_id,
                    symbol_counter,
                    &mut symbols,
                    "", // Module path will be determined by behavior
                    0,
                );
            }
            None => {
                eprintln!("Failed to parse C# file");
            }
        }

        symbols
    }

    /// Create a new C# parser
    pub fn new() -> Result<Self, String> {
        let mut parser = Parser::new();
        let language: Language = tree_sitter_c_sharp::LANGUAGE.into();
        parser
            .set_language(&language)
            .map_err(|e| format!("Failed to set C# language: {e}"))?;

        Ok(Self {
            parser,
            context: ParserContext::new(),
            node_tracker: NodeTrackingState::new(),
        })
    }

    /// Extract symbols from a C# node
    fn extract_symbols_from_node(
        &mut self,
        node: Node,
        code: &str,
        file_id: FileId,
        counter: &mut SymbolCounter,
        symbols: &mut Vec<Symbol>,
        module_path: &str,
        depth: usize,
    ) {
        // Guard against stack overflow
        if !check_recursion_depth(depth, node) {
            return;
        }
        match node.kind() {
            // Namespace declarations
            "namespace_declaration" | "file_scoped_namespace_declaration" => {
                self.register_handled_node(node.kind(), node.kind_id());
                if let Some(namespace_path) = self.extract_namespace_name(node, code) {
                    // Process all children in this namespace context
                    let mut cursor = node.walk();
                    for child in node.children(&mut cursor) {
                        self.extract_symbols_from_node(
                            child,
                            code,
                            file_id,
                            counter,
                            symbols,
                            &namespace_path,
                            depth + 1,
                        );
                    }
                }
            }

            // Class declarations
            "class_declaration" => {
                // Register ALL child nodes for audit tracking
                self.register_node_recursively(node);

                let class_name = self.extract_type_name(node, code);

                if let Some(symbol) = self.process_class(node, code, file_id, counter, module_path)
                {
                    symbols.push(symbol);

                    // Enter class scope for processing members
                    self.context.enter_scope(ScopeType::Class);
                    let saved_class = self.context.current_class().map(|s| s.to_string());
                    self.context.set_current_class(class_name.clone());

                    // Extract class members
                    self.extract_class_members(
                        node,
                        code,
                        file_id,
                        counter,
                        symbols,
                        module_path,
                        depth + 1,
                    );

                    self.context.exit_scope();
                    self.context.set_current_class(saved_class);
                }
            }

            // Interface declarations
            "interface_declaration" => {
                // Register ALL child nodes for audit tracking
                self.register_node_recursively(node);

                if let Some(symbol) =
                    self.process_interface(node, code, file_id, counter, module_path)
                {
                    symbols.push(symbol);

                    // Process interface members
                    self.context.enter_scope(ScopeType::Class);
                    self.extract_interface_members(
                        node,
                        code,
                        file_id,
                        counter,
                        symbols,
                        module_path,
                        depth + 1,
                    );
                    self.context.exit_scope();
                }
            }

            // Struct declarations
            "struct_declaration" => {
                // Register ALL child nodes for audit tracking
                self.register_node_recursively(node);

                if let Some(symbol) = self.process_struct(node, code, file_id, counter, module_path)
                {
                    symbols.push(symbol);

                    // Process struct members
                    self.context.enter_scope(ScopeType::Class);
                    self.extract_class_members(
                        node,
                        code,
                        file_id,
                        counter,
                        symbols,
                        module_path,
                        depth + 1,
                    );
                    self.context.exit_scope();
                }
            }

            // Enum declarations
            "enum_declaration" => {
                // Register ALL child nodes for audit tracking
                self.register_node_recursively(node);

                if let Some(symbol) = self.process_enum(node, code, file_id, counter, module_path) {
                    symbols.push(symbol);

                    // Process enum members
                    self.extract_enum_members(node, code, file_id, counter, symbols, module_path);
                }
            }

            // Record declarations (C# 9+)
            "record_declaration" => {
                // Register ALL child nodes for audit tracking
                self.register_node_recursively(node);

                if let Some(symbol) = self.process_record(node, code, file_id, counter, module_path)
                {
                    symbols.push(symbol);

                    // Process record members
                    self.context.enter_scope(ScopeType::Class);
                    self.extract_class_members(
                        node,
                        code,
                        file_id,
                        counter,
                        symbols,
                        module_path,
                        depth + 1,
                    );
                    self.context.exit_scope();
                }
            }

            // Delegate declarations
            "delegate_declaration" => {
                // Register ALL child nodes for audit tracking
                self.register_node_recursively(node);

                if let Some(symbol) =
                    self.process_delegate(node, code, file_id, counter, module_path)
                {
                    symbols.push(symbol);
                }
            }

            // Method declarations (standalone or in classes)
            "method_declaration" => {
                // Register ALL child nodes for audit tracking
                self.register_node_recursively(node);

                if let Some(symbol) = self.process_method(node, code, file_id, counter, module_path)
                {
                    let method_name = symbol.name.to_string();
                    symbols.push(symbol);

                    // Process method body for local functions with proper caller context
                    self.context
                        .enter_scope(ScopeType::Function { hoisting: false });
                    self.context.set_current_function(Some(method_name));
                    self.extract_method_body(node, code, file_id, counter, symbols, module_path);
                    self.context.exit_scope();
                }
            }

            // Local function statements
            "local_function_statement" => {
                self.register_handled_node(node.kind(), node.kind_id());
                if let Some(symbol) =
                    self.process_local_function(node, code, file_id, counter, module_path)
                {
                    symbols.push(symbol);
                }
            }

            // Field declarations
            "field_declaration" => {
                self.register_handled_node(node.kind(), node.kind_id());
                self.process_field_declaration(node, code, file_id, counter, symbols, module_path);
            }

            // Property declarations
            "property_declaration" => {
                self.register_handled_node(node.kind(), node.kind_id());
                if let Some(symbol) =
                    self.process_property(node, code, file_id, counter, module_path)
                {
                    symbols.push(symbol);
                }
            }

            // Event declarations
            "event_declaration" | "event_field_declaration" => {
                self.register_handled_node(node.kind(), node.kind_id());
                if let Some(symbol) = self.process_event(node, code, file_id, counter, module_path)
                {
                    symbols.push(symbol);
                }
            }

            // Constructor declarations
            "constructor_declaration" => {
                self.register_handled_node(node.kind(), node.kind_id());
                if let Some(symbol) =
                    self.process_constructor(node, code, file_id, counter, module_path)
                {
                    symbols.push(symbol);
                }
            }

            // Variable declarations
            "variable_declaration" | "local_declaration_statement" => {
                self.register_handled_node(node.kind(), node.kind_id());
                self.process_variable_declaration(
                    node,
                    code,
                    file_id,
                    counter,
                    symbols,
                    module_path,
                );
            }

            // Default case: recursively process children
            _ => {
                self.register_handled_node(node.kind(), node.kind_id());
                let mut cursor = node.walk();
                for child in node.children(&mut cursor) {
                    self.extract_symbols_from_node(
                        child,
                        code,
                        file_id,
                        counter,
                        symbols,
                        module_path,
                        depth + 1,
                    );
                }
            }
        }
    }

    /// Extract namespace name from namespace declaration
    fn extract_namespace_name(&self, node: Node, code: &str) -> Option<String> {
        if let Some(name_node) = node.child_by_field_name("name") {
            Some(code[name_node.byte_range()].to_string())
        } else {
            // Fallback: look for qualified_name child
            let mut cursor = node.walk();
            for child in node.children(&mut cursor) {
                if child.kind() == "qualified_name" || child.kind() == "identifier" {
                    return Some(code[child.byte_range()].to_string());
                }
            }
            None
        }
    }

    /// Extract type name (for classes, interfaces, structs, etc.)
    fn extract_type_name(&self, node: Node, code: &str) -> Option<String> {
        if let Some(name_node) = node.child_by_field_name("name") {
            Some(code[name_node.byte_range()].to_string())
        } else {
            // Fallback: look for identifier child
            let mut cursor = node.walk();
            for child in node.children(&mut cursor) {
                if child.kind() == "identifier" {
                    return Some(code[child.byte_range()].to_string());
                }
            }
            None
        }
    }

    /// Process class declaration
    fn process_class(
        &mut self,
        node: Node,
        code: &str,
        file_id: FileId,
        counter: &mut SymbolCounter,
        module_path: &str,
    ) -> Option<Symbol> {
        let name = self.extract_type_name(node, code)?;
        let signature = self.extract_class_signature(node, code);
        let doc_comment = self.extract_doc_comment(&node, code);
        let visibility = self.determine_visibility(node, code);

        Some(self.create_symbol(
            counter.next_id(),
            name,
            SymbolKind::Class,
            file_id,
            Range::new(
                node.start_position().row as u32,
                node.start_position().column as u16,
                node.end_position().row as u32,
                node.end_position().column as u16,
            ),
            Some(signature),
            doc_comment,
            module_path,
            visibility,
        ))
    }

    /// Process interface declaration
    fn process_interface(
        &mut self,
        node: Node,
        code: &str,
        file_id: FileId,
        counter: &mut SymbolCounter,
        module_path: &str,
    ) -> Option<Symbol> {
        let name = self.extract_type_name(node, code)?;
        let signature = self.extract_interface_signature(node, code);
        let doc_comment = self.extract_doc_comment(&node, code);
        let visibility = self.determine_visibility(node, code);

        Some(self.create_symbol(
            counter.next_id(),
            name,
            SymbolKind::Interface,
            file_id,
            Range::new(
                node.start_position().row as u32,
                node.start_position().column as u16,
                node.end_position().row as u32,
                node.end_position().column as u16,
            ),
            Some(signature),
            doc_comment,
            module_path,
            visibility,
        ))
    }

    /// Process struct declaration
    fn process_struct(
        &mut self,
        node: Node,
        code: &str,
        file_id: FileId,
        counter: &mut SymbolCounter,
        module_path: &str,
    ) -> Option<Symbol> {
        let name = self.extract_type_name(node, code)?;
        let signature = self.extract_struct_signature(node, code);
        let doc_comment = self.extract_doc_comment(&node, code);
        let visibility = self.determine_visibility(node, code);

        Some(self.create_symbol(
            counter.next_id(),
            name,
            SymbolKind::Struct,
            file_id,
            Range::new(
                node.start_position().row as u32,
                node.start_position().column as u16,
                node.end_position().row as u32,
                node.end_position().column as u16,
            ),
            Some(signature),
            doc_comment,
            module_path,
            visibility,
        ))
    }

    /// Process enum declaration
    fn process_enum(
        &mut self,
        node: Node,
        code: &str,
        file_id: FileId,
        counter: &mut SymbolCounter,
        module_path: &str,
    ) -> Option<Symbol> {
        let name = self.extract_type_name(node, code)?;
        let signature = self.extract_enum_signature(node, code);
        let doc_comment = self.extract_doc_comment(&node, code);
        let visibility = self.determine_visibility(node, code);

        Some(self.create_symbol(
            counter.next_id(),
            name,
            SymbolKind::Enum,
            file_id,
            Range::new(
                node.start_position().row as u32,
                node.start_position().column as u16,
                node.end_position().row as u32,
                node.end_position().column as u16,
            ),
            Some(signature),
            doc_comment,
            module_path,
            visibility,
        ))
    }

    /// Process record declaration (C# 9+)
    fn process_record(
        &mut self,
        node: Node,
        code: &str,
        file_id: FileId,
        counter: &mut SymbolCounter,
        module_path: &str,
    ) -> Option<Symbol> {
        let name = self.extract_type_name(node, code)?;
        let signature = self.extract_record_signature(node, code);
        let doc_comment = self.extract_doc_comment(&node, code);
        let visibility = self.determine_visibility(node, code);

        Some(self.create_symbol(
            counter.next_id(),
            name,
            SymbolKind::Class, // Records are class-like in C#
            file_id,
            Range::new(
                node.start_position().row as u32,
                node.start_position().column as u16,
                node.end_position().row as u32,
                node.end_position().column as u16,
            ),
            Some(signature),
            doc_comment,
            module_path,
            visibility,
        ))
    }

    /// Process delegate declaration
    fn process_delegate(
        &mut self,
        node: Node,
        code: &str,
        file_id: FileId,
        counter: &mut SymbolCounter,
        module_path: &str,
    ) -> Option<Symbol> {
        let name = self.extract_type_name(node, code)?;
        let signature = self.extract_delegate_signature(node, code);
        let doc_comment = self.extract_doc_comment(&node, code);
        let visibility = self.determine_visibility(node, code);

        Some(self.create_symbol(
            counter.next_id(),
            name,
            SymbolKind::Function, // Delegates are function types
            file_id,
            Range::new(
                node.start_position().row as u32,
                node.start_position().column as u16,
                node.end_position().row as u32,
                node.end_position().column as u16,
            ),
            Some(signature),
            doc_comment,
            module_path,
            visibility,
        ))
    }

    /// Extract class signature (including generics, base classes, interfaces)
    fn extract_class_signature(&self, node: Node, code: &str) -> String {
        self.extract_signature_excluding_body(node, code, "class_body")
    }

    /// Extract interface signature
    fn extract_interface_signature(&self, node: Node, code: &str) -> String {
        self.extract_signature_excluding_body(node, code, "interface_body")
    }

    /// Extract struct signature
    fn extract_struct_signature(&self, node: Node, code: &str) -> String {
        self.extract_signature_excluding_body(node, code, "struct_body")
    }

    /// Extract enum signature
    fn extract_enum_signature(&self, node: Node, code: &str) -> String {
        self.extract_signature_excluding_body(node, code, "enum_body")
    }

    /// Extract record signature
    fn extract_record_signature(&self, node: Node, code: &str) -> String {
        self.extract_signature_excluding_body(node, code, "record_body")
    }

    /// Extract delegate signature
    fn extract_delegate_signature(&self, node: Node, code: &str) -> String {
        // Delegates don't have bodies, so extract the full node
        code[node.byte_range()].trim().to_string()
    }

    /// Extract method signature (including return type, parameters, generics)
    fn extract_method_signature(&self, node: Node, code: &str) -> String {
        self.extract_signature_excluding_body(node, code, "method_body")
    }

    /// Extract property signature (including type and accessors)
    fn extract_property_signature(&self, node: Node, code: &str) -> String {
        self.extract_signature_excluding_body(node, code, "accessor_list")
    }

    /// Extract constructor signature
    fn extract_constructor_signature(&self, node: Node, code: &str) -> String {
        self.extract_signature_excluding_body(node, code, "constructor_body")
    }

    /// Extract field signature
    fn extract_field_signature(&self, node: Node, code: &str) -> String {
        // Field declarations don't have bodies, but we want just the declaration part
        code[node.byte_range()].trim().to_string()
    }

    /// Extract enum member signature
    fn extract_enum_member_signature(&self, node: Node, code: &str) -> String {
        // Enum members can have values like "Red = 1" or just "Red"
        code[node.byte_range()].trim().to_string()
    }

    /// Extract event signature
    fn extract_event_signature(&self, node: Node, code: &str) -> String {
        // Events can have custom add/remove accessors, but often are just simple declarations
        self.extract_signature_excluding_body(node, code, "accessor_list")
    }

    /// Extract variable signature
    fn extract_variable_signature(&self, node: Node, code: &str) -> String {
        // Variables are declared like "int x = 5;" or "var name = value;"
        code[node.byte_range()].trim().to_string()
    }

    /// Extract calls recursively with function context tracking (TypeScript pattern)
    fn extract_calls_recursive<'a>(
        node: &Node,
        code: &'a str,
        current_function: Option<&'a str>,
        calls: &mut Vec<(&'a str, &'a str, Range)>,
    ) {
        // Handle function context - track which function we're inside
        let function_context = if matches!(
            node.kind(),
            "method_declaration"
                | "constructor_declaration"
                | "property_declaration"
                | "local_function_statement"
        ) {
            // Extract function name
            node.child_by_field_name("name")
                .or_else(|| {
                    // Fallback: find first identifier child
                    let mut cursor = node.walk();
                    node.children(&mut cursor)
                        .find(|n| n.kind() == "identifier")
                })
                .map(|name_node| &code[name_node.byte_range()])
        } else {
            // Not a function, inherit current context
            current_function
        };

        // Handle await expressions - unwrap to find the actual invocation
        // Pattern: await _httpClient.GetAsync()
        // The await wraps the invocation, so we need to unwrap it transparently
        if node.kind() == "await_expression" {
            let mut cursor = node.walk();
            for child in node.children(&mut cursor) {
                // Process children with inherited function context
                Self::extract_calls_recursive(&child, code, function_context, calls);
            }
            return; // Don't fall through to default recursion
        }

        // Handle object creation (constructor calls)
        // Pattern: new Service() or new List<T>()
        if node.kind() == "object_creation_expression" {
            let caller = function_context.unwrap_or("");

            if let Some(type_node) = node.child_by_field_name("type") {
                let type_name = match type_node.kind() {
                    "identifier" => &code[type_node.byte_range()],
                    "generic_name" => {
                        // For Generic<T>, extract just "Generic"
                        type_node
                            .child_by_field_name("name")
                            .map(|n| &code[n.byte_range()])
                            .unwrap_or(&code[type_node.byte_range()])
                    }
                    "qualified_name" => {
                        // For Namespace.Type, extract just "Type" (rightmost identifier)
                        let mut last_ident = None;
                        let mut cursor = type_node.walk();
                        for child in type_node.children(&mut cursor) {
                            if child.kind() == "identifier" {
                                last_ident = Some(&code[child.byte_range()]);
                            }
                        }
                        last_ident.unwrap_or(&code[type_node.byte_range()])
                    }
                    _ => &code[type_node.byte_range()],
                };

                let range = Range::new(
                    node.start_position().row as u32,
                    node.start_position().column as u16,
                    node.end_position().row as u32,
                    node.end_position().column as u16,
                );
                calls.push((caller, type_name, range));
            }

            // Still recurse to catch any method calls in constructor arguments
            let mut cursor = node.walk();
            for child in node.children(&mut cursor) {
                Self::extract_calls_recursive(&child, code, function_context, calls);
            }
            return;
        }

        // Handle invocation expressions with proper caller context
        if node.kind() == "invocation_expression" {
            if let Some(expression_node) = node.child(0) {
                let caller = function_context.unwrap_or("");
                let callee_raw = match expression_node.kind() {
                    "member_access_expression" => {
                        // obj.Method() - get method name
                        expression_node
                            .child_by_field_name("name")
                            .map(|n| &code[n.byte_range()])
                            .unwrap_or(&code[expression_node.byte_range()])
                    }
                    "identifier" => {
                        // Simple method call like "DoSomething()"
                        &code[expression_node.byte_range()]
                    }
                    _ => &code[expression_node.byte_range()],
                };

                // Strip generic type parameters for better resolution
                // e.g., "GetFromJsonAsync<List<T>>" -> "GetFromJsonAsync"
                let callee = if let Some(idx) = callee_raw.find('<') {
                    &callee_raw[..idx]
                } else {
                    callee_raw
                };

                let range = Range::new(
                    node.start_position().row as u32,
                    node.start_position().column as u16,
                    node.end_position().row as u32,
                    node.end_position().column as u16,
                );
                calls.push((caller, callee, range));
            }
        }

        // Recursively process children with inherited or updated context
        let mut cursor = node.walk();
        for child in node.children(&mut cursor) {
            Self::extract_calls_recursive(&child, code, function_context, calls);
        }
    }

    /// Extract method calls from a node tree with proper caller context
    ///
    /// This method traverses the AST and identifies method invocations while maintaining
    /// proper scope context. It tracks which class and method the call originates from,
    /// which is essential for relationship resolution.
    ///
    /// # Key Features
    ///
    /// - Maintains scope stack (class -> method) during traversal
    /// - Correctly identifies caller for each method invocation
    /// - Handles both member access (`obj.Method()`) and simple calls (`Method()`)
    /// - Extracts receiver information for member access patterns
    ///
    /// # Arguments
    ///
    /// - `node`: Current AST node being processed
    /// - `code`: Source code string for extracting text
    /// - `method_calls`: Output vector to collect method calls
    fn extract_method_calls_from_node(
        &mut self,
        node: Node,
        code: &str,
        method_calls: &mut Vec<MethodCall>,
    ) {
        match node.kind() {
            // Handle await expressions - unwrap to find the actual invocation
            "await_expression" => {
                // Await wraps invocation, process children transparently
                let mut cursor = node.walk();
                for child in node.children(&mut cursor) {
                    self.extract_method_calls_from_node(child, code, method_calls);
                }
                // Don't fall through to default case
            }
            // Handle object creation (constructor calls)
            "object_creation_expression" => {
                let caller = self
                    .context
                    .current_function()
                    .or_else(|| self.context.current_class())
                    .unwrap_or("unknown");

                if let Some(type_node) = node.child_by_field_name("type") {
                    let type_name = match type_node.kind() {
                        "identifier" => code[type_node.byte_range()].to_string(),
                        "generic_name" => type_node
                            .child_by_field_name("name")
                            .map(|n| code[n.byte_range()].to_string())
                            .unwrap_or_else(|| code[type_node.byte_range()].to_string()),
                        _ => code[type_node.byte_range()].to_string(),
                    };

                    let range = Range::new(
                        node.start_position().row as u32,
                        node.start_position().column as u16,
                        node.end_position().row as u32,
                        node.end_position().column as u16,
                    );
                    method_calls.push(MethodCall::new(caller, &type_name, range));
                }

                // Still recurse for nested calls in constructor arguments
                let mut cursor = node.walk();
                for child in node.children(&mut cursor) {
                    self.extract_method_calls_from_node(child, code, method_calls);
                }
                // Don't fall through to default case
            }
            // Track scope changes to maintain caller context
            "class_declaration"
            | "struct_declaration"
            | "record_declaration"
            | "interface_declaration" => {
                // Extract class/struct name
                let type_name = node
                    .children(&mut node.walk())
                    .find(|child| child.kind() == "identifier")
                    .map(|child| code[child.byte_range()].to_string())
                    .unwrap_or_else(|| "Unknown".to_string());

                self.context.enter_scope(ScopeType::Class);
                self.context.set_current_class(Some(type_name));

                // Recursively process children
                let mut cursor = node.walk();
                for child in node.children(&mut cursor) {
                    self.extract_method_calls_from_node(child, code, method_calls);
                }

                self.context.exit_scope();
            }
            "method_declaration" | "constructor_declaration" | "property_declaration" => {
                // Extract method name
                let method_name = node
                    .children(&mut node.walk())
                    .find(|child| child.kind() == "identifier")
                    .map(|child| code[child.byte_range()].to_string())
                    .unwrap_or_else(|| "Unknown".to_string());

                self.context.enter_scope(ScopeType::function());
                self.context.set_current_function(Some(method_name));

                // Recursively process children
                let mut cursor = node.walk();
                for child in node.children(&mut cursor) {
                    self.extract_method_calls_from_node(child, code, method_calls);
                }

                self.context.exit_scope();
            }
            "invocation_expression" => {
                // Get caller from current scope context
                let caller = self
                    .context
                    .current_function()
                    .or_else(|| self.context.current_class())
                    .unwrap_or("unknown");

                if let Some(expression_node) = node.child(0) {
                    match expression_node.kind() {
                        "member_access_expression" => {
                            // obj.Method() calls
                            if let Some(object_node) =
                                expression_node.child_by_field_name("expression")
                            {
                                if let Some(name_node) = expression_node.child_by_field_name("name")
                                {
                                    let receiver = code[object_node.byte_range()].to_string();
                                    let method = code[name_node.byte_range()].to_string();

                                    // Strip generic type parameters for better resolution
                                    // e.g., "GetFromJsonAsync<List<T>>" -> "GetFromJsonAsync"
                                    let method_name = if let Some(idx) = method.find('<') {
                                        &method[..idx]
                                    } else {
                                        &method
                                    };

                                    let range = Range::new(
                                        node.start_position().row as u32,
                                        node.start_position().column as u16,
                                        node.end_position().row as u32,
                                        node.end_position().column as u16,
                                    );

                                    // Detect static method calls: if receiver starts with uppercase,
                                    // it's likely a class/type name (PascalCase convention in C#)
                                    let mut call = MethodCall::new(caller, method_name, range)
                                        .with_receiver(&receiver);

                                    if receiver.chars().next().is_some_and(|c| c.is_uppercase()) {
                                        call = call.static_method();
                                    }

                                    method_calls.push(call);
                                }
                            }
                        }
                        "identifier" => {
                            // Simple method calls like Method()
                            let method = code[expression_node.byte_range()].to_string();

                            // Strip generic type parameters for better resolution
                            let method_name = if let Some(idx) = method.find('<') {
                                &method[..idx]
                            } else {
                                &method
                            };

                            let range = Range::new(
                                node.start_position().row as u32,
                                node.start_position().column as u16,
                                node.end_position().row as u32,
                                node.end_position().column as u16,
                            );
                            method_calls.push(
                                MethodCall::new(caller, method_name, range).with_receiver("this"),
                            );
                        }
                        _ => {}
                    }
                }
            }
            _ => {
                // Recursively check children
                let mut cursor = node.walk();
                for child in node.children(&mut cursor) {
                    self.extract_method_calls_from_node(child, code, method_calls);
                }
            }
        }
    }

    /// Extract interface implementations from a node tree
    fn extract_implementations_from_node<'a>(
        node: Node,
        code: &'a str,
        implementations: &mut Vec<(&'a str, &'a str, Range)>,
    ) {
        match node.kind() {
            "class_declaration" | "struct_declaration" | "record_declaration" => {
                // Find class name first (identifier child of the class declaration)
                let mut class_name = "";
                let mut cursor = node.walk();
                for child in node.children(&mut cursor) {
                    if child.kind() == "identifier" {
                        class_name = &code[child.byte_range()];
                        break;
                    }
                }

                // Find base_list
                let mut cursor = node.walk();
                for child in node.children(&mut cursor) {
                    if child.kind() == "base_list" {
                        // Extract interfaces from base list
                        let mut base_cursor = child.walk();
                        for base_child in child.children(&mut base_cursor) {
                            if base_child.kind() == "identifier"
                                || base_child.kind() == "generic_name"
                            {
                                let interface_name = &code[base_child.byte_range()];
                                // Filter out base classes (heuristic: interfaces start with 'I')
                                if interface_name.starts_with('I') && interface_name.len() > 1 {
                                    let range = Range::new(
                                        base_child.start_position().row as u32,
                                        base_child.start_position().column as u16,
                                        base_child.end_position().row as u32,
                                        base_child.end_position().column as u16,
                                    );
                                    implementations.push((class_name, interface_name, range));
                                }
                            }
                        }
                        break;
                    }
                }
            }
            _ => {
                // Recursively check children
                let mut cursor = node.walk();
                for child in node.children(&mut cursor) {
                    Self::extract_implementations_from_node(child, code, implementations);
                }
            }
        }
    }

    /// Extract imports from a node tree
    fn extract_imports_from_node(
        node: Node,
        code: &str,
        file_id: FileId,
        imports: &mut Vec<Import>,
    ) {
        match node.kind() {
            "using_directive" => {
                // Try standard field extraction first
                if let Some(name_node) = node.child_by_field_name("name") {
                    let import_path = code[name_node.byte_range()].to_string();
                    imports.push(Import {
                        path: import_path,
                        alias: None,
                        file_id,
                        is_glob: false,
                        is_type_only: false,
                    });
                } else {
<<<<<<< HEAD
                    // Fallback: tree-sitter-c-sharp doesn't consistently expose "name" field
                    // for using_directive nodes. Iterate child nodes to find qualified_name
                    // or identifier nodes directly.
=======
                    // Fallback: tree-sitter-c-sharp doesn't use "name" field for using_directive
                    // Instead, look for qualified_name or identifier child directly
>>>>>>> 81f8b583
                    let mut cursor = node.walk();
                    for child in node.children(&mut cursor) {
                        if child.kind() == "qualified_name" || child.kind() == "identifier" {
                            let import_path = code[child.byte_range()].to_string();
                            imports.push(Import {
                                path: import_path,
                                alias: None,
                                file_id,
                                is_glob: false,
                                is_type_only: false,
                            });
                            break;
                        }
                    }
                }
            }
            _ => {
                // Recursively check children
                let mut cursor = node.walk();
                for child in node.children(&mut cursor) {
                    Self::extract_imports_from_node(child, code, file_id, imports);
                }
            }
        }
    }

    /// Helper to extract signature excluding the body
    fn extract_signature_excluding_body(&self, node: Node, code: &str, body_kind: &str) -> String {
        let start = node.start_byte();
        let mut end = node.end_byte();

        // Find the body and stop before it
        let mut cursor = node.walk();
        for child in node.children(&mut cursor) {
            if child.kind() == body_kind {
                end = child.start_byte();
                break;
            }
        }

        code[start..end].trim().to_string()
    }

    /// Extract variable type declarations from a node tree (recursive helper)
    ///
    /// This method recursively traverses the syntax tree looking for variable declarations
    /// and extracts variable→type mappings. These mappings are crucial for resolving
    /// method calls on local variables (e.g., `helper.DoWork()` where `helper` is a local variable).
    ///
    /// ## Tree-sitter C# Grammar
    ///
    /// The C# tree-sitter grammar represents variable declarations as either:
    /// - `local_declaration_statement` - for local variables inside methods
    /// - `variable_declaration` - the actual declaration node containing type and declarators
    ///
    /// Example AST structure for `var helper = new Helper();`:
    /// ```text
    /// local_declaration_statement
    ///   └── variable_declaration
    ///       ├── implicit_type ("var")
    ///       └── variable_declarator
    ///           ├── identifier ("helper")
    ///           ├── =
    ///           └── object_creation_expression ("new Helper()")
    /// ```
    ///
    /// ## Supported Patterns
    ///
    /// - `var x = new Type()` - Infers type from initializer
    /// - `Type x = new Type()` - Uses explicit type annotation
    /// - `var x = expr` - For qualified types (when expr type is explicit)
    ///
    /// ## Parameters
    ///
    /// * `node` - Current AST node being processed
    /// * `code` - Source code as string slice
    /// * `bindings` - Accumulated list of (variable_name, type_name, range) tuples
    ///
    /// ## Returns
    ///
    /// Returns tuples of (variable_name, type_name, range) via the `bindings` parameter
    fn find_variable_types_in_node<'a>(
        &self,
        node: &Node,
        code: &'a str,
        bindings: &mut Vec<(&'a str, &'a str, Range)>,
    ) {
        // Match both node types directly (same pattern as extract_symbols_from_node:304)
        // We need to handle both because the tree structure can vary
        if node.kind() == "variable_declaration" || node.kind() == "local_declaration_statement" {
            self.extract_variable_bindings(node, code, bindings);
        }

        // Recurse into all children to find nested variable declarations
        // (e.g., variables inside nested blocks, loops, etc.)
        let mut cursor = node.walk();
        for child in node.children(&mut cursor) {
            self.find_variable_types_in_node(&child, code, bindings);
        }
    }

    /// Extract variable bindings from a variable_declaration node
    ///
    /// This method processes a single variable declaration and extracts all variable→type
    /// mappings from it. A single declaration can contain multiple variables (e.g.,
    /// `var x = new A(), y = new B();`).
    ///
    /// ## Strategy
    ///
    /// 1. **Type from initializer** (preferred): If the variable has a `new Type()` initializer,
    ///    extract the type from there. This handles the `var` keyword case.
    /// 2. **Explicit type** (fallback): If no initializer or not a `new` expression, use the
    ///    explicit type annotation (but skip "var" since we can't infer the type without initializer).
    ///
    /// ## Examples
    ///
    /// - `var helper = new Helper()` → (helper, Helper) - type inferred from initializer
    /// - `Helper helper = new Helper()` → (helper, Helper) - explicit type used
    /// - `IService service = factory.Create()` → (service, IService) - explicit type used (can't infer from method call)
    /// - `var x = 5` → skipped (no type info available for primitives without full type inference)
    ///
    /// ## Parameters
    ///
    /// * `var_decl` - The variable_declaration or local_declaration_statement node
    /// * `code` - Source code as string slice
    /// * `bindings` - Output list of (variable_name, type_name, range) tuples
    fn extract_variable_bindings<'a>(
        &self,
        var_decl: &Node,
        code: &'a str,
        bindings: &mut Vec<(&'a str, &'a str, Range)>,
    ) {
        // Variable declaration structure in tree-sitter C#:
        // variable_declaration has:
        // - type field: could be "implicit_type" (var) or explicit type like "Helper", "List<T>", etc.
        // - variable_declarator children: one or more declarators (the actual variables)

        let type_node = var_decl.child_by_field_name("type");
        let mut cursor = var_decl.walk();

        for child in var_decl.children(&mut cursor) {
            if child.kind() == "variable_declarator" {
                // Each variable_declarator represents one variable in the declaration
                // Structure: identifier = initializer
                // Example: in "var x = new A(), y = new B()", there are two variable_declarators

                if let Some(name_node) = child.child_by_field_name("name") {
                    // Ensure the name is a simple identifier (not a pattern)
                    if name_node.kind() != "identifier" {
                        continue;
                    }
                    let var_name = &code[name_node.byte_range()];

                    // Strategy 1: Try to extract type from initializer (handles "var" keyword)
                    // In tree-sitter C#, object_creation_expression is a direct child of variable_declarator
                    // Example structure: variable_declarator -> [identifier, "=", object_creation_expression]
                    let mut init_expr = None;
                    let mut sub_cursor = child.walk();
                    for vchild in child.children(&mut sub_cursor) {
                        if vchild.kind() == "object_creation_expression" {
                            init_expr = Some(vchild);
                            break;
                        }
                    }

                    if let Some(init_node) = init_expr {
                        // Found a "new Type()" expression - extract the type
                        if let Some(type_name) =
                            self.extract_type_from_initializer(&init_node, code)
                        {
                            let range = Range::new(
                                child.start_position().row as u32,
                                child.start_position().column as u16,
                                child.end_position().row as u32,
                                child.end_position().column as u16,
                            );
                            bindings.push((var_name, type_name, range));
                            continue; // Successfully extracted, move to next variable
                        }
                    }

                    // Strategy 2: Fall back to explicit type annotation
                    // This handles cases like "Helper helper = ..." or "IService service = factory.Create()"
                    if let Some(type_node) = type_node {
                        let type_str = &code[type_node.byte_range()];
                        // Skip "var" keyword - we can't infer type without analyzing the full expression
                        // (which would require complex type inference beyond current scope)
                        if type_str != "var" {
                            let range = Range::new(
                                child.start_position().row as u32,
                                child.start_position().column as u16,
                                child.end_position().row as u32,
                                child.end_position().column as u16,
                            );
                            bindings.push((var_name, type_str, range));
                        }
                    }
                }
            }
        }
    }

    /// Extract type name from an initializer expression
    ///
    /// Handles:
    /// - `new Type()` → Some("Type")
    /// - `new Generic<T>()` → Some("Generic")
    /// - `new Namespace.Type()` → Some("Type")
    fn extract_type_from_initializer<'a>(
        &self,
        init_node: &Node,
        code: &'a str,
    ) -> Option<&'a str> {
        // Look for object_creation_expression
        if init_node.kind() == "object_creation_expression" {
            // object_creation_expression has a 'type' field
            if let Some(type_node) = init_node.child_by_field_name("type") {
                return Some(self.extract_simple_type_name(&type_node, code));
            }
        }
        None
    }

    /// Extract simple type name from a type node, handling qualified names and generics
    ///
    /// Examples:
    /// - `Helper` → "Helper"
    /// - `List<T>` → "List"
    /// - `System.Collections.List` → "List"
    fn extract_simple_type_name<'a>(&self, type_node: &Node, code: &'a str) -> &'a str {
        match type_node.kind() {
            "identifier" => &code[type_node.byte_range()],
            "generic_name" => {
                // Generic name has an identifier child
                if let Some(ident) = type_node.child_by_field_name("name") {
                    &code[ident.byte_range()]
                } else {
                    &code[type_node.byte_range()]
                }
            }
            "qualified_name" => {
                // Take the last identifier (rightmost part)
                let mut cursor = type_node.walk();
                let mut last_ident = None;
                for child in type_node.children(&mut cursor) {
                    if child.kind() == "identifier" {
                        last_ident = Some(&code[child.byte_range()]);
                    }
                }
                last_ident.unwrap_or(&code[type_node.byte_range()])
            }
            _ => &code[type_node.byte_range()],
        }
    }

    /// Determine visibility from modifiers
    fn determine_visibility(&self, node: Node, code: &str) -> Visibility {
        let mut cursor = node.walk();
        for child in node.children(&mut cursor) {
            if child.kind() == "modifier" {
                let modifier_text = &code[child.byte_range()];
                if modifier_text.contains("public") {
                    return Visibility::Public;
                } else if modifier_text.contains("private") {
                    return Visibility::Private;
                } else if modifier_text.contains("protected") {
                    return Visibility::Module; // Closest approximation
                } else if modifier_text.contains("internal") {
                    return Visibility::Module;
                }
            }
        }

        // Default C# visibility rules
        match self.context.current_scope_context() {
            crate::symbol::ScopeContext::ClassMember => Visibility::Private, // Class members are private by default
            _ => Visibility::Module, // Top-level types are internal by default
        }
    }

    /// Extract documentation comment
    fn extract_doc_comment(&self, node: &Node, code: &str) -> Option<String> {
        // Collect all consecutive /// comments immediately before this node
        let mut doc_lines = Vec::new();
        let mut current = node.prev_sibling();

        // Walk backwards through siblings, collecting /// comments
        while let Some(sibling) = current {
            if sibling.kind() == "comment" {
                let comment_text = &code[sibling.byte_range()];
                // C# XML documentation comments start with ///
                if comment_text.starts_with("///") {
                    doc_lines.push(comment_text.to_string());
                } else {
                    // Non-doc comment stops the sequence
                    break;
                }
            } else {
                // Non-comment node stops the sequence
                break;
            }
            current = sibling.prev_sibling();
        }

        if doc_lines.is_empty() {
            None
        } else {
            // Reverse to restore original order (we walked backwards)
            doc_lines.reverse();
            Some(doc_lines.join("\n"))
        }
    }

    // Placeholder implementations for member extraction methods
    // These would be implemented similarly to the main symbol extraction

    fn extract_class_members(
        &mut self,
        class_node: Node,
        code: &str,
        file_id: FileId,
        counter: &mut SymbolCounter,
        symbols: &mut Vec<Symbol>,
        module_path: &str,
        depth: usize,
    ) {
        // Find the class body
        if let Some(body_node) = class_node.child_by_field_name("body") {
            let mut cursor = body_node.walk();
            for child in body_node.children(&mut cursor) {
                match child.kind() {
                    "method_declaration" => {
                        if let Some(symbol) =
                            self.process_method(child, code, file_id, counter, module_path)
                        {
                            symbols.push(symbol);
                        }
                    }
                    "property_declaration" => {
                        if let Some(symbol) =
                            self.process_property(child, code, file_id, counter, module_path)
                        {
                            symbols.push(symbol);
                        }
                    }
                    "field_declaration" => {
                        self.process_field_declaration(
                            child,
                            code,
                            file_id,
                            counter,
                            symbols,
                            module_path,
                        );
                    }
                    "constructor_declaration" => {
                        if let Some(symbol) =
                            self.process_constructor(child, code, file_id, counter, module_path)
                        {
                            symbols.push(symbol);
                        }
                    }
                    "event_declaration" | "event_field_declaration" => {
                        if let Some(symbol) =
                            self.process_event(child, code, file_id, counter, module_path)
                        {
                            symbols.push(symbol);
                        }
                    }
                    // Nested types
                    "class_declaration"
                    | "interface_declaration"
                    | "struct_declaration"
                    | "enum_declaration" => {
                        self.extract_symbols_from_node(
                            child,
                            code,
                            file_id,
                            counter,
                            symbols,
                            module_path,
                            depth + 1,
                        );
                    }
                    _ => {
                        // Continue processing other nodes recursively
                        self.extract_symbols_from_node(
                            child,
                            code,
                            file_id,
                            counter,
                            symbols,
                            module_path,
                            depth + 1,
                        );
                    }
                }
            }
        }
    }

    fn extract_interface_members(
        &mut self,
        interface_node: Node,
        code: &str,
        file_id: FileId,
        counter: &mut SymbolCounter,
        symbols: &mut Vec<Symbol>,
        module_path: &str,
        depth: usize,
    ) {
        // Find the interface body
        if let Some(body_node) = interface_node.child_by_field_name("body") {
            let mut cursor = body_node.walk();
            for child in body_node.children(&mut cursor) {
                match child.kind() {
                    "method_declaration" => {
                        if let Some(symbol) =
                            self.process_method(child, code, file_id, counter, module_path)
                        {
                            symbols.push(symbol);
                        }
                    }
                    "property_declaration" => {
                        if let Some(symbol) =
                            self.process_property(child, code, file_id, counter, module_path)
                        {
                            symbols.push(symbol);
                        }
                    }
                    "event_declaration" => {
                        if let Some(symbol) =
                            self.process_event(child, code, file_id, counter, module_path)
                        {
                            symbols.push(symbol);
                        }
                    }
                    _ => {
                        // Continue processing other nodes recursively
                        self.extract_symbols_from_node(
                            child,
                            code,
                            file_id,
                            counter,
                            symbols,
                            module_path,
                            depth + 1,
                        );
                    }
                }
            }
        }
    }

    fn extract_enum_members(
        &mut self,
        enum_node: Node,
        code: &str,
        file_id: FileId,
        counter: &mut SymbolCounter,
        symbols: &mut Vec<Symbol>,
        module_path: &str,
    ) {
        // Find the enum body
        if let Some(body_node) = enum_node.child_by_field_name("body") {
            let mut cursor = body_node.walk();
            for child in body_node.children(&mut cursor) {
                if child.kind() == "enum_member_declaration" {
                    if let Some(name_node) = child.child_by_field_name("name") {
                        let name = code[name_node.byte_range()].to_string();
                        let signature = self.extract_enum_member_signature(child, code);
                        let doc_comment = self.extract_doc_comment(&child, code);

                        let symbol = self.create_symbol(
                            counter.next_id(),
                            name,
                            SymbolKind::Constant, // Enum members are constant values
                            file_id,
                            Range::new(
                                child.start_position().row as u32,
                                child.start_position().column as u16,
                                child.end_position().row as u32,
                                child.end_position().column as u16,
                            ),
                            Some(signature),
                            doc_comment,
                            module_path,
                            Visibility::Public, // Enum members are always public
                        );
                        symbols.push(symbol);
                    }
                }
            }
        }
    }

    fn extract_method_body(
        &mut self,
        method_node: Node,
        code: &str,
        file_id: FileId,
        counter: &mut SymbolCounter,
        symbols: &mut Vec<Symbol>,
        module_path: &str,
    ) {
        // Look for local functions and variable declarations within method body
        if let Some(body_node) = method_node.child_by_field_name("body") {
            let mut cursor = body_node.walk();
            for child in body_node.children(&mut cursor) {
                match child.kind() {
                    "local_function_statement" => {
                        if let Some(symbol) =
                            self.process_local_function(child, code, file_id, counter, module_path)
                        {
                            symbols.push(symbol);
                        }
                    }
                    "local_declaration_statement" => {
                        self.process_variable_declaration(
                            child,
                            code,
                            file_id,
                            counter,
                            symbols,
                            module_path,
                        );
                    }
                    _ => {
                        // Continue recursively for nested blocks
                        self.extract_method_body(
                            child,
                            code,
                            file_id,
                            counter,
                            symbols,
                            module_path,
                        );
                    }
                }
            }
        }
    }

    fn process_method(
        &mut self,
        node: Node,
        code: &str,
        file_id: FileId,
        counter: &mut SymbolCounter,
        module_path: &str,
    ) -> Option<Symbol> {
        let name = self.extract_type_name(node, code)?;
        let signature = self.extract_method_signature(node, code);
        let doc_comment = self.extract_doc_comment(&node, code);
        let visibility = self.determine_visibility(node, code);

        Some(self.create_symbol(
            counter.next_id(),
            name,
            SymbolKind::Method,
            file_id,
            Range::new(
                node.start_position().row as u32,
                node.start_position().column as u16,
                node.end_position().row as u32,
                node.end_position().column as u16,
            ),
            Some(signature),
            doc_comment,
            module_path,
            visibility,
        ))
    }

    fn process_local_function(
        &mut self,
        node: Node,
        code: &str,
        file_id: FileId,
        counter: &mut SymbolCounter,
        module_path: &str,
    ) -> Option<Symbol> {
        let name = self.extract_type_name(node, code)?;
        let signature = self.extract_method_signature(node, code);
        let doc_comment = self.extract_doc_comment(&node, code);

        Some(self.create_symbol(
            counter.next_id(),
            name,
            SymbolKind::Function, // Local functions are more like standalone functions
            file_id,
            Range::new(
                node.start_position().row as u32,
                node.start_position().column as u16,
                node.end_position().row as u32,
                node.end_position().column as u16,
            ),
            Some(signature),
            doc_comment,
            module_path,
            Visibility::Private, // Local functions are always private to their containing method
        ))
    }

    fn process_field_declaration(
        &mut self,
        node: Node,
        code: &str,
        file_id: FileId,
        counter: &mut SymbolCounter,
        symbols: &mut Vec<Symbol>,
        module_path: &str,
    ) {
        // Field declarations can contain multiple variables
        // e.g., "public int x, y, z;"
        let mut cursor = node.walk();
        for child in node.children(&mut cursor) {
            if child.kind() == "variable_declaration" {
                // Extract each variable declarator
                let mut var_cursor = child.walk();
                for var_child in child.children(&mut var_cursor) {
                    if var_child.kind() == "variable_declarator" {
                        if let Some(name_node) = var_child.child_by_field_name("name") {
                            let name = code[name_node.byte_range()].to_string();
                            let signature = self.extract_field_signature(node, code);
                            let doc_comment = self.extract_doc_comment(&node, code);
                            let visibility = self.determine_visibility(node, code);

                            let symbol = self.create_symbol(
                                counter.next_id(),
                                name,
                                SymbolKind::Variable,
                                file_id,
                                Range::new(
                                    var_child.start_position().row as u32,
                                    var_child.start_position().column as u16,
                                    var_child.end_position().row as u32,
                                    var_child.end_position().column as u16,
                                ),
                                Some(signature.clone()),
                                doc_comment.clone(),
                                module_path,
                                visibility,
                            );
                            symbols.push(symbol);
                        }
                    }
                }
            }
        }
    }

    fn process_property(
        &mut self,
        node: Node,
        code: &str,
        file_id: FileId,
        counter: &mut SymbolCounter,
        module_path: &str,
    ) -> Option<Symbol> {
        let name = self.extract_type_name(node, code)?;
        let signature = self.extract_property_signature(node, code);
        let doc_comment = self.extract_doc_comment(&node, code);
        let visibility = self.determine_visibility(node, code);

        Some(self.create_symbol(
            counter.next_id(),
            name,
            SymbolKind::Field, // Properties are field-like in the symbol system
            file_id,
            Range::new(
                node.start_position().row as u32,
                node.start_position().column as u16,
                node.end_position().row as u32,
                node.end_position().column as u16,
            ),
            Some(signature),
            doc_comment,
            module_path,
            visibility,
        ))
    }

    fn process_event(
        &mut self,
        node: Node,
        code: &str,
        file_id: FileId,
        counter: &mut SymbolCounter,
        module_path: &str,
    ) -> Option<Symbol> {
        let name = self.extract_type_name(node, code)?;
        let signature = self.extract_event_signature(node, code);
        let doc_comment = self.extract_doc_comment(&node, code);
        let visibility = self.determine_visibility(node, code);

        Some(self.create_symbol(
            counter.next_id(),
            name,
            SymbolKind::Field, // Events are field-like (similar to properties)
            file_id,
            Range::new(
                node.start_position().row as u32,
                node.start_position().column as u16,
                node.end_position().row as u32,
                node.end_position().column as u16,
            ),
            Some(signature),
            doc_comment,
            module_path,
            visibility,
        ))
    }

    fn process_constructor(
        &mut self,
        node: Node,
        code: &str,
        file_id: FileId,
        counter: &mut SymbolCounter,
        module_path: &str,
    ) -> Option<Symbol> {
        let name = self.extract_type_name(node, code)?;
        let signature = self.extract_constructor_signature(node, code);
        let doc_comment = self.extract_doc_comment(&node, code);
        let visibility = self.determine_visibility(node, code);

        Some(self.create_symbol(
            counter.next_id(),
            name,
            SymbolKind::Method, // Constructors are method-like
            file_id,
            Range::new(
                node.start_position().row as u32,
                node.start_position().column as u16,
                node.end_position().row as u32,
                node.end_position().column as u16,
            ),
            Some(signature),
            doc_comment,
            module_path,
            visibility,
        ))
    }

    fn process_variable_declaration(
        &mut self,
        node: Node,
        code: &str,
        file_id: FileId,
        counter: &mut SymbolCounter,
        symbols: &mut Vec<Symbol>,
        module_path: &str,
    ) {
        // Look for variable_declarator nodes within the declaration
        let mut cursor = node.walk();
        for child in node.children(&mut cursor) {
            if child.kind() == "variable_declarator" {
                if let Some(name_node) = child.child_by_field_name("name") {
                    let name = code[name_node.byte_range()].to_string();
                    let signature = self.extract_variable_signature(node, code);
                    let doc_comment = self.extract_doc_comment(&node, code);

                    let symbol = self.create_symbol(
                        counter.next_id(),
                        name,
                        SymbolKind::Variable,
                        file_id,
                        Range::new(
                            child.start_position().row as u32,
                            child.start_position().column as u16,
                            child.end_position().row as u32,
                            child.end_position().column as u16,
                        ),
                        Some(signature.clone()),
                        doc_comment.clone(),
                        module_path,
                        Visibility::Private, // Local variables are private
                    );
                    symbols.push(symbol);
                }
            }
        }
    }

    /// Recursively register all nodes in the tree for audit tracking
    ///
    /// This ensures the audit system can see which AST nodes we're actually handling,
    /// making it easier to identify gaps in implementation.
    fn register_node_recursively(&mut self, node: Node) {
        self.register_handled_node(node.kind(), node.kind_id());
        let mut cursor = node.walk();
        for child in node.children(&mut cursor) {
            self.register_node_recursively(child);
        }
    }
}

impl NodeTracker for CSharpParser {
    fn register_handled_node(&mut self, kind: &str, kind_id: u16) {
        self.node_tracker.register_handled_node(kind, kind_id);
    }

    fn get_handled_nodes(&self) -> &HashSet<HandledNode> {
        self.node_tracker.get_handled_nodes()
    }
}

impl LanguageParser for CSharpParser {
    fn parse(&mut self, code: &str, file_id: FileId, counter: &mut SymbolCounter) -> Vec<Symbol> {
        self.parse(code, file_id, counter)
    }

    fn find_calls<'a>(&mut self, code: &'a str) -> Vec<(&'a str, &'a str, Range)> {
        let tree = match self.parser.parse(code, None) {
            Some(tree) => tree,
            None => {
                eprintln!("Failed to parse C# file for calls");
                return Vec::new();
            }
        };

        let root_node = tree.root_node();
        let mut calls = Vec::new();

        // Use recursive extraction with function context tracking (like TypeScript)
        Self::extract_calls_recursive(&root_node, code, None, &mut calls);

        calls
    }

    fn find_method_calls(&mut self, code: &str) -> Vec<MethodCall> {
        let mut method_calls = Vec::new();

        // Reset context to ensure clean state
        self.context = ParserContext::new();

        match self.parser.parse(code, None) {
            Some(tree) => {
                let root_node = tree.root_node();
                self.extract_method_calls_from_node(root_node, code, &mut method_calls);
            }
            None => {
                eprintln!("Failed to parse C# file for method calls");
            }
        }

        method_calls
    }

    fn find_implementations<'a>(&mut self, code: &'a str) -> Vec<(&'a str, &'a str, Range)> {
        let mut implementations = Vec::new();

        match self.parser.parse(code, None) {
            Some(tree) => {
                let root_node = tree.root_node();
                Self::extract_implementations_from_node(root_node, code, &mut implementations);
            }
            None => {
                eprintln!("Failed to parse C# file for implementations");
            }
        }

        implementations
    }

    fn find_uses<'a>(&mut self, _code: &'a str) -> Vec<(&'a str, &'a str, Range)> {
        // TODO: Implement proper type usage tracking for C#
        //
        // This should track where types are referenced/used, for example:
        // - Method parameter types: `void DoWork(Helper helper)`
        // - Return types: `Helper GetHelper()`
        // - Field/property types: `private Helper _helper;`
        // - Base classes/interfaces: `class Foo : IBar`
        //
        // Previously disabled because it was creating invalid relationships with "use" as context
        // instead of proper semantic relationships.
        //
        // Implementation approach:
        // 1. Traverse AST looking for type references
        // 2. Extract (user_symbol, used_type, range) tuples
        // 3. Filter out primitive types (int, string, etc.)
        // 4. Ensure proper context (method names, not node kinds)
        Vec::new()
    }

    fn find_defines<'a>(&mut self, _code: &'a str) -> Vec<(&'a str, &'a str, Range)> {
        // TODO: Implement proper defines tracking for C#
        //
        // This should track definition relationships, for example:
        // - Variable definitions: `var x = 5;` → (containing_method, "x", range)
        // - Field definitions: `private int _count;` → (containing_class, "_count", range)
        // - Property definitions: `public string Name { get; set; }` → (containing_class, "Name", range)
        //
        // Previously disabled because it was using node.kind() instead of actual definer names,
        // creating relationships like "variable_declaration defines x" instead of "Method defines x".
        //
        // Implementation approach:
        // 1. Track current scope context (class, method, etc.)
        // 2. For each definition, extract (definer_name, defined_symbol, range)
        // 3. Ensure definer_name is the actual symbol name, not AST node type
        Vec::new()
    }

    /// Extract variable type bindings from C# code
    ///
    /// This method implements variable type tracking for C#, which is essential for
    /// resolving method calls on local variables. Without this, codanna cannot resolve
    /// relationships like `var service = new MyService(); service.DoWork();` because
    /// it doesn't know that `service` is of type `MyService`.
    ///
    /// ## How It Works
    ///
    /// 1. Parse the C# file into an AST using tree-sitter-c-sharp
    /// 2. Recursively traverse the tree looking for variable declarations
    /// 3. For each variable, extract the type either from:
    ///    - The initializer expression (`new Type()`)
    ///    - The explicit type annotation
    /// 4. Return list of (variable_name, type_name, source_location) tuples
    ///
    /// ## Example
    ///
    /// ```csharp
    /// public void Example() {
    ///     var helper = new Helper();  // → ("helper", "Helper", Range)
    ///     helper.DoWork();             // Now codanna can resolve DoWork() on Helper type
    /// }
    /// ```
    ///
    /// ## Limitations
    ///
    /// - Only tracks variables with explicit type or `new Type()` initializers
    /// - Does not perform full type inference (e.g., `var x = 5` is not tracked)
    /// - Does not track method return types without explicit annotation
    ///
    /// ## Returns
    ///
    /// Vector of tuples: (variable_name, type_name, source_range)
    /// where type_name is a string slice pointing into the original source code (zero-copy)
    fn find_variable_types<'a>(&mut self, code: &'a str) -> Vec<(&'a str, &'a str, Range)> {
        let mut bindings = Vec::new();

        if let Some(tree) = self.parser.parse(code, None) {
            let root = tree.root_node();
            self.find_variable_types_in_node(&root, code, &mut bindings);
        }

        bindings
    }

    fn find_imports(&mut self, code: &str, file_id: FileId) -> Vec<Import> {
        let mut imports = Vec::new();

        match self.parser.parse(code, None) {
            Some(tree) => {
                let root_node = tree.root_node();
                Self::extract_imports_from_node(root_node, code, file_id, &mut imports);
            }
            None => {
                eprintln!("Failed to parse C# file for imports");
            }
        }

        imports
    }

    fn extract_doc_comment(&self, node: &Node, code: &str) -> Option<String> {
        self.extract_doc_comment(node, code)
    }

    fn language(&self) -> crate::parsing::Language {
        crate::parsing::Language::CSharp
    }

    fn as_any(&self) -> &dyn Any {
        self
    }
}

#[cfg(test)]
mod tests {
    use super::*;
    use crate::types::{FileId, SymbolCounter};

    #[test]
    fn test_csharp_interface_implementation_tracking() {
        let mut parser = CSharpParser::new().unwrap();
        let code = r#"
            public interface ILogger {
                void Log(string message);
            }

            public class ConsoleLogger : ILogger {
                public void Log(string message) {
                    Console.WriteLine(message);
                }
            }
        "#;

        let implementations = parser.find_implementations(code);

        // Should find ConsoleLogger implements ILogger
        assert!(
            implementations
                .iter()
                .any(|(from, to, _)| *from == "ConsoleLogger" && *to == "ILogger"),
            "Should detect ConsoleLogger implements ILogger. Found: {implementations:?}"
        );
    }

    #[test]
    fn test_csharp_method_call_tracking_with_context() {
        let mut parser = CSharpParser::new().unwrap();
        let code = r#"
            public class Calculator {
                private int Add(int a, int b) { return a + b; }

                public int Calculate() {
                    return Add(5, 10);
                }
            }
        "#;

        let calls = parser.find_calls(code);

        // Should find Calculate -> Add with proper caller context
        assert!(
            calls
                .iter()
                .any(|(from, to, _)| *from == "Calculate" && *to == "Add"),
            "Should detect Calculate -> Add with caller context. Found: {:?}",
            calls
                .iter()
                .map(|(f, t, _)| format!("{f} -> {t}"))
                .collect::<Vec<_>>()
        );
    }

    #[test]
    fn test_csharp_enum_extraction() {
        let mut parser = CSharpParser::new().unwrap();
        let code = r#"
            public enum Status {
                Active,
                Inactive,
                Pending = 5
            }
        "#;

        let file_id = FileId::new(1).unwrap();
        let mut counter = SymbolCounter::new();
        let symbols = parser.parse(code, file_id, &mut counter);

        // Should extract enum and its members
        assert!(
            symbols
                .iter()
                .any(|s| s.name.as_ref() == "Status" && s.kind == SymbolKind::Enum)
        );
        assert!(symbols.iter().any(|s| s.name.as_ref() == "Active"));
        assert!(symbols.iter().any(|s| s.name.as_ref() == "Pending"));
    }

    #[test]
    fn test_csharp_multiline_doc_comment_extraction() {
        let mut parser = CSharpParser::new().unwrap();
        let code = r#"
            /// <summary>
            /// This is a multi-line
            /// XML documentation comment
            /// </summary>
            public class DocumentedClass {
            }
        "#;

        let file_id = FileId::new(1).unwrap();
        let mut counter = SymbolCounter::new();
        let symbols = parser.parse(code, file_id, &mut counter);

        let class_symbol = symbols
            .iter()
            .find(|s| s.name.as_ref() == "DocumentedClass")
            .unwrap();
        let doc = class_symbol.doc_comment.as_ref().unwrap();

        // Should capture all lines of XML documentation
        assert!(doc.contains("<summary>"));
        assert!(doc.contains("multi-line"));
        assert!(doc.contains("</summary>"));
    }

    #[test]
    fn test_csharp_method_calls_in_method() {
        let mut parser = CSharpParser::new().unwrap();
        let code = r#"
            public class Service {
                public void Process() {
                    Validate();
                    Transform();
                    Save();
                }

                private void Validate() { }
                private void Transform() { }
                private void Save() { }
            }
        "#;

        let method_calls = parser.find_method_calls(code);

        // Should find all three calls from Process method
        assert!(
            method_calls
                .iter()
                .any(|c| c.caller == "Process" && c.method_name == "Validate")
        );
        assert!(
            method_calls
                .iter()
                .any(|c| c.caller == "Process" && c.method_name == "Transform")
        );
        assert!(
            method_calls
                .iter()
                .any(|c| c.caller == "Process" && c.method_name == "Save")
        );
    }

    #[test]
    fn test_csharp_using_directive_extraction() {
        let mut parser = CSharpParser::new().unwrap();
        let code = r#"
            using System;
            using System.Collections.Generic;
            using MyApp.Services;

            namespace TestNamespace {
                public class TestClass { }
            }
        "#;

        let file_id = FileId::new(1).unwrap();
        let imports = parser.find_imports(code, file_id);

        // Should extract all using directives
        assert!(
            imports.len() >= 3,
            "Should find at least 3 imports, found: {}",
            imports.len()
        );
        assert!(imports.iter().any(|i| i.path == "System"));
        assert!(
            imports
                .iter()
                .any(|i| i.path == "System.Collections.Generic")
        );
        assert!(imports.iter().any(|i| i.path == "MyApp.Services"));
    }
}<|MERGE_RESOLUTION|>--- conflicted
+++ resolved
@@ -1098,14 +1098,9 @@
                         is_type_only: false,
                     });
                 } else {
-<<<<<<< HEAD
                     // Fallback: tree-sitter-c-sharp doesn't consistently expose "name" field
                     // for using_directive nodes. Iterate child nodes to find qualified_name
                     // or identifier nodes directly.
-=======
-                    // Fallback: tree-sitter-c-sharp doesn't use "name" field for using_directive
-                    // Instead, look for qualified_name or identifier child directly
->>>>>>> 81f8b583
                     let mut cursor = node.walk();
                     for child in node.children(&mut cursor) {
                         if child.kind() == "qualified_name" || child.kind() == "identifier" {
